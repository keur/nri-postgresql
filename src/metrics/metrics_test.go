package metrics

import (
	"testing"

	"github.com/blang/semver"
	"github.com/newrelic/infra-integrations-sdk/integration"
	"github.com/newrelic/nri-postgresql/src/collection"
	"github.com/newrelic/nri-postgresql/src/connection"
	"github.com/stretchr/testify/assert"
	tmock "github.com/stretchr/testify/mock"
	"gopkg.in/DATA-DOG/go-sqlmock.v1"
)

func TestPopulateInstanceMetrics(t *testing.T) {
	testIntegration, _ := integration.New("test", "test")
	testEntity, _ := testIntegration.Entity("testInstance", "instance")

	version := semver.MustParse("9.0.0")

	testConnection, mock := connection.CreateMockSQL(t)
	instanceRows := sqlmock.NewRows([]string{
		"scheduled_checkpoints_performed",
		"requested_checkpoints_performed",
		"buffers_written_during_checkpoint",
		"buffers_written_by_background_writer",
		"background_writer_stops",
		"buffers_written_by_backend",
		"buffers_allocated",
	}).AddRow(1, 2, 3, 4, 5, 6, 7)

	mock.ExpectQuery(".*scheduled_checkpoints_performed.*").
		WillReturnRows(instanceRows)

	PopulateInstanceMetrics(testEntity, &version, testConnection)

	expected := map[string]interface{}{
		"bgwriter.checkpointsScheduledPerSecond":             float64(0),
		"bgwriter.checkpointsRequestedPerSecond":             float64(0),
		"bgwriter.buffersWrittenForCheckpointsPerSecond":     float64(0),
		"bgwriter.buffersWrittenByBackgroundWriterPerSecond": float64(0),
		"bgwriter.backgroundWriterStopsPerSecond":            float64(0),
		"bgwriter.buffersWrittenByBackendPerSecond":          float64(0),
		"bgwriter.buffersAllocatedPerSecond":                 float64(0),
		"displayName":                                        "testInstance",
		"entityName":                                         "instance:testInstance",
		"event_type":                                         "PostgresqlInstanceSample",
	}

	assert.Equal(t, expected, testEntity.Metrics[0].Metrics)
}

func TestPopulateInstanceMetrics_NoRows(t *testing.T) {
	testIntegration, _ := integration.New("test", "test")
	testEntity, _ := testIntegration.Entity("testInstance", "instance")

	version := semver.MustParse("9.0.0")

	testConnection, mock := connection.CreateMockSQL(t)
	instanceRows := sqlmock.NewRows([]string{
		"scheduled_checkpoints_performed",
		"requested_checkpoints_performed",
		"buffers_written_during_checkpoint",
		"buffers_written_by_background_writer",
		"background_writer_stops",
		"buffers_written_by_backend",
		"buffers_allocated",
	})

	mock.ExpectQuery(".*scheduled_checkpoints_performed.*").
		WillReturnRows(instanceRows)

	PopulateInstanceMetrics(testEntity, &version, testConnection)

	expected := map[string]interface{}{
		"displayName": "testInstance",
		"entityName":  "instance:testInstance",
		"event_type":  "PostgresqlInstanceSample",
	}

	assert.Equal(t, expected, testEntity.Metrics[0].Metrics)
}

func TestPopulateDatabaseMetrics(t *testing.T) {
	testIntegration, _ := integration.New("test", "test")

	version := semver.MustParse("9.0.0")
	dbList := collection.DatabaseList{"test1": {}}

	testConnection, mock := connection.CreateMockSQL(t)
	databaseRows := sqlmock.NewRows([]string{
		"database",
		"active_connections",
		"transactions_committed",
		"transactions_rolled_back",
		"block_reads",
		"buffer_hits",
		"rows_returned",
		"rows_fetched",
		"rows_inserted",
		"rows_updated",
		"rows_deleted",
	}).AddRow("testDB", 1, 2, 3, 4, 5, 6, 7, 8, 9, 10)

	mock.ExpectQuery(".*UNDER91.*").
		WillReturnRows(databaseRows)

	ci := &connection.MockInfo{}
	PopulateDatabaseMetrics(dbList, &version, testIntegration, testConnection, ci)

	expected := map[string]interface{}{

		"db.bufferHitsPerSecond":   float64(0),
		"db.commitsPerSecond":      float64(0),
		"db.connections":           float64(1),
		"db.readsPerSecond":        float64(0),
		"db.rollbacksPerSecond":    float64(0),
		"db.rowsDeletedPerSecond":  float64(0),
		"db.rowsFetchedPerSecond":  float64(0),
		"db.rowsInsertedPerSecond": float64(0),
		"db.rowsReturnedPerSecond": float64(0),
		"db.rowsUpdatedPerSecond":  float64(0),
		"displayName":              "testDB",
		"entityName":               "database:testDB",
		"event_type":               "PostgresqlDatabaseSample",
	}

	dbEntity, err := testIntegration.Entity("testDB", "pg-database", integration.NewIDAttribute("host", "testhost"), integration.NewIDAttribute("port", "1234"))
	assert.Nil(t, err)
	assert.Equal(t, expected, dbEntity.Metrics[0].Metrics)
}

func TestPopulateDatabaseLockMetrics_WithTablefuncExtension(t *testing.T) {
	testIntegration, _ := integration.New("test", "test")

	version := semver.MustParse("9.0.0")
	dbList := collection.DatabaseList{"test1": {}}

	testConnection, mock := connection.CreateMockSQL(t)

	extensionRows := sqlmock.NewRows([]string{
		"schema",
		"extension",
	}).AddRow("public", "tablefunc")
	mock.ExpectQuery(".*EXTENSIONS_LIST.*").WillReturnRows(extensionRows)

	lockRows := sqlmock.NewRows([]string{
		"database",
		"access_exclusive_lock",
		"access_share_lock",
		"exclusive_lock",
		"row_exclusive_lock",
		"row_share_lock",
		"share_lock",
		"share_row_exclusive_lock",
		"share_update_exclusive_lock",
	}).AddRow("testDB", 1, 2, 3, 4, 5, 6, 7, 8)
	mock.ExpectQuery(".*LOCKS_DEFINITION.*").WillReturnRows(lockRows)

	ci := &connection.MockInfo{}
	PopulateDatabaseLockMetrics(dbList, &version, testIntegration, testConnection, ci)

	expected := map[string]interface{}{
<<<<<<< HEAD
		"db.locks.AccessExclusiveLock":      float64(1),
		"db.locks.AccessShareLock":          float64(2),
		"db.locks.ExclusiveLock":            float64(3),
		"db.locks.RowExclusiveLock":         float64(4),
		"db.locks.RowShareLock":             float64(5),
		"db.locks.ShareLock":                float64(6),
		"db.locks.ShareRowExclusiveLock":    float64(7),
		"db.locks.ShareUpdateExclusiveLock": float64(8),
=======
		"db.locks.accessExclusiveLock":      float64(1),
		"db.locks.accessShareLock":          float64(2),
		"db.locks.exclusiveLock":            float64(3),
		"db.locks.rowExclusiveLock":         float64(4),
		"db.locks.rowShareLock":             float64(5),
		"db.locks.shareLock":                float64(6),
		"db.locks.shareRowExclusiveLock":    float64(7),
		"db.locks.shareUpdateExclusiveLock": float64(8),
>>>>>>> 19d554f7
		"displayName":                       "testDB",
		"entityName":                        "database:testDB",
		"event_type":                        "PostgresqlDatabaseSample",
	}

	dbEntity, err := testIntegration.Entity("testDB", "pg-database", integration.NewIDAttribute("host", "testhost"), integration.NewIDAttribute("port", "1234"))

	assert.Nil(t, err)
	assert.Equal(t, expected, dbEntity.Metrics[0].Metrics)
}

func TestPopulateDatabaseLockMetrics_WithoutTablefuncExtension(t *testing.T) {
	testIntegration, _ := integration.New("test", "test")

	version := semver.MustParse("9.0.0")
	dbList := collection.DatabaseList{"test1": {}}

	testConnection, mock := connection.CreateMockSQL(t)
	extensionRows := sqlmock.NewRows([]string{"schema", "extension"})
	mock.ExpectQuery(".*EXTENSIONS_LIST.*").WillReturnRows(extensionRows)

	ci := &connection.MockInfo{}
	PopulateDatabaseLockMetrics(dbList, &version, testIntegration, testConnection, ci)
	dbEntity, err := testIntegration.Entity("testDB", "pg-database", integration.NewIDAttribute("host", "testhost"), integration.NewIDAttribute("port", "1234"))

	assert.Nil(t, err)
	assert.Empty(t, dbEntity.Metrics)
}

func Test_populateTableMetricsForDatabase(t *testing.T) {
	testIntegration, _ := integration.New("test", "test")

	dbList := collection.DatabaseList{
		"db1": collection.SchemaList{
			"schema1": collection.TableList{
				"table1": []string{},
			},
		},
	}

	testConnection, mock := connection.CreateMockSQL(t)
	tableRows := sqlmock.NewRows([]string{
		"database",
		"schema_name",
		"table_name",
		"pg_total_relation_size",
		"pg_indexes_size",
		"idx_blks_read",
		"idx_blks_hit",
		"toast_blks_read",
		"toast_blks_hit",
		"last_vacuum",
		"last_autovacuum",
		"last_analyze",
		"last_autoanalyze",
		"seq_scan",
		"seq_tup_read",
		"idx_scan",
		"idx_tup_fetch",
		"n_tup_ins",
		"n_tup_upd",
		"n_tup_del",
		"n_live_tup",
		"n_dead_tup",
	}).AddRow("db1", "schema1", "table1", 1, 2, 3, 4, 5, 6, 7, 8, 9, 10, 11, 12, 13, 14, 15, 16, 17, 18, 19)

	bloatRows := sqlmock.NewRows([]string{
		"database",
		"schema_name",
		"table_name",
		"bloat_size",
		"real_size",
		"bloat_ratio",
	}).AddRow("db1", "schema1", "table1", 1.0, 2.0, 0.3)

	mock.ExpectQuery(".*BLOATQUERY.*").
		WillReturnRows(bloatRows)
	mock.ExpectQuery(".*TABLEQUERY.*").
		WillReturnRows(tableRows)

	ci := &connection.MockInfo{}
	populateTableMetricsForDatabase(dbList["db1"], testConnection, testIntegration, ci)

	expectedBase := map[string]interface{}{
		"table.totalSizeInBytes":                   float64(1),
		"table.indexSizeInBytes":                   float64(2),
		"table.indexBlocksReadPerSecond":           float64(0),
		"table.indexBlocksHitPerSecond":            float64(0),
		"table.indexToastBlocksReadPerSecond":      float64(0),
		"table.indexToastBlocksHitPerSecond":       float64(0),
		"table.lastVacuum":                         float64(7),
		"table.lastAutoVacuum":                     float64(8),
		"table.lastAnalyze":                        float64(9),
		"table.lastAutoAnalyze":                    float64(10),
		"table.sequentialScansPerSecond":           float64(0),
		"table.sequentialScanRowsFetchedPerSecond": float64(0),
		"table.indexScansPerSecond":                float64(0),
		"table.indexScanRowsFetchedPerSecond":      float64(0),
		"table.rowsInsertedPerSecond":              float64(0),
		"table.rowsUpdatedPerSecond":               float64(0),
		"table.rowsDeletedPerSecond":               float64(0),
		"table.liveRows":                           float64(18),
		"table.deadRows":                           float64(19),
		"database":                                 "db1",
		"schema":                                   "schema1",
		"displayName":                              "table1",
		"entityName":                               "table:table1",
		"event_type":                               "PostgresqlTableSample",
	}

	expectedBloat := map[string]interface{}{
		"table.bloatRatio":       float64(0.3),
		"table.bloatSizeInBytes": float64(1.0),
		"table.dataSizeInBytes":  float64(2.0),
		"database":               "db1",
		"schema":                 "schema1",
		"displayName":            "table1",
		"entityName":             "table:table1",
		"event_type":             "PostgresqlTableSample",
	}

	id1 := integration.NewIDAttribute("pg-database", "db1")
	id2 := integration.NewIDAttribute("pg-schema", "schema1")
	id3 := integration.NewIDAttribute("host", "testhost")
	id4 := integration.NewIDAttribute("port", "1234")
	tableEntity, err := testIntegration.Entity("table1", "pg-table", id1, id2, id3, id4)
	assert.Nil(t, err)
	assert.Equal(t, expectedBloat, tableEntity.Metrics[0].Metrics)
	assert.Equal(t, expectedBase, tableEntity.Metrics[1].Metrics)
}

func Test_populateTableMetricsForDatabase_noTables(t *testing.T) {
	testIntegration, _ := integration.New("test", "test")

	dbList := collection.DatabaseList{
		"db1": collection.SchemaList{
			"schema1": collection.TableList{},
		},
	}

	testConnection, _ := connection.CreateMockSQL(t)

	ci := &connection.MockInfo{}
	populateTableMetricsForDatabase(dbList["db1"], testConnection, testIntegration, ci)

	tableEntity, err := testIntegration.Entity("table1", "table")
	assert.Nil(t, err)
	assert.Equal(t, 0, len(tableEntity.Metrics))

}

func Test_populateIndexMetricsForDatabase(t *testing.T) {
	testIntegration, _ := integration.New("test", "test")

	dbList := collection.DatabaseList{
		"db1": collection.SchemaList{
			"schema1": collection.TableList{
				"table1": []string{
					"index1",
				},
			},
		},
	}

	testConnection, mock := connection.CreateMockSQL(t)
	indexRows := sqlmock.NewRows([]string{
		"database",
		"schema_name",
		"table_name",
		"index_name",
		"index_size",
		"tuples_read",
		"tuples_fetched",
	}).AddRow("db1", "schema1", "table1", "index1", 1, 2, 3)

	mock.ExpectQuery(".*INDEXQUERY.*").
		WillReturnRows(indexRows)

	ci := &connection.MockInfo{}
	populateIndexMetricsForDatabase(dbList["db1"], testConnection, testIntegration, ci)

	expected := map[string]interface{}{
		"database":                   "db1",
		"schema":                     "schema1",
		"table":                      "table1",
		"displayName":                "index1",
		"entityName":                 "index:index1",
		"event_type":                 "PostgresqlIndexSample",
		"index.sizeInBytes":          float64(1),
		"index.rowsReadPerSecond":    float64(0),
		"index.rowsFetchedPerSecond": float64(0),
	}

	id1 := integration.NewIDAttribute("pg-database", "db1")
	id2 := integration.NewIDAttribute("pg-schema", "schema1")
	id3 := integration.NewIDAttribute("host", "testhost")
	id4 := integration.NewIDAttribute("port", "1234")
	id5 := integration.NewIDAttribute("pg-table", "table1")
	indexEntity, err := testIntegration.Entity("index1", "pg-index", id1, id2, id3, id4, id5)
	assert.Nil(t, err)
	assert.Equal(t, expected, indexEntity.Metrics[0].Metrics)
}

func Test_populateIndexMetricsForDatabase_noIndexes(t *testing.T) {
	testIntegration, _ := integration.New("test", "test")

	dbList := collection.DatabaseList{
		"db1": collection.SchemaList{
			"schema1": collection.TableList{
				"table1": []string{},
			},
		},
	}

	testConnection, _ := connection.CreateMockSQL(t)

	ci := &connection.MockInfo{}
	populateIndexMetricsForDatabase(dbList["db1"], testConnection, testIntegration, ci)

	indexEntity, err := testIntegration.Entity("index1", "index")
	assert.Nil(t, err)
	assert.Equal(t, 0, len(indexEntity.Metrics))
}

func TestPopulatePgBouncerMetrics(t *testing.T) {
	testIntegration, _ := integration.New("test", "test")

	testConnection, mock := connection.CreateMockSQL(t)
	pgbouncerStatsRows := sqlmock.NewRows([]string{
		"database",
		"total_xact_count",
		"total_query_count",
		"total_received",
		"total_sent",
		"total_xact_time",
		"total_query_time",
		"total_wait_time",
		"avg_xact_count",
		"avg_xact_time",
		"avg_query_count",
		"avg_recv",
		"avg_sent",
		"avg_query_time",
		"avg_wait_time",
	}).AddRow("testDB", 1, 2, 3, 4, 5, 6, 7, 8, 9, 10, 11, 12, 13, 14)

	pgbouncerPoolsRows := sqlmock.NewRows([]string{
		"database",
		"user",
		"cl_active",
		"cl_waiting",
		"sv_active",
		"sv_idle",
		"sv_used",
		"sv_tested",
		"sv_login",
		"maxwait",
		"maxwait_us",
		"pool_mode",
	}).AddRow("testDB", "testUser", 1, 2, 3, 4, 5, 6, 7, 8, 9, "testMode")

	mock.ExpectQuery("SHOW STATS;").
		WillReturnRows(pgbouncerStatsRows)
	mock.ExpectQuery("SHOW POOLS;").
		WillReturnRows(pgbouncerPoolsRows)

	ci := &connection.MockInfo{}
	PopulatePgBouncerMetrics(testIntegration, testConnection, ci)

	expectedStats := map[string]interface{}{
		"pgbouncer.stats.transactionsPerSecond":                           float64(0),
		"pgbouncer.stats.queriesPerSecond":                                float64(0),
		"pgbouncer.stats.bytesInPerSecond":                                float64(0),
		"pgbouncer.stats.bytesOutPerSecond":                               float64(0),
		"pgbouncer.stats.totalTransactionDurationInMillisecondsPerSecond": float64(0),
		"pgbouncer.stats.totalQueryDurationInMillisecondsPerSecond":       float64(0),
		"pgbouncer.stats.avgTransactionCount":                             float64(8),
		"pgbouncer.stats.avgTransactionDurationInMilliseconds":            float64(9),
		"pgbouncer.stats.avgQueryCount":                                   float64(10),
		"pgbouncer.stats.avgBytesIn":                                      float64(11),
		"pgbouncer.stats.avgBytesOut":                                     float64(12),
		"pgbouncer.stats.avgQueryDurationInMilliseconds":                  float64(13),
		"displayName":                                                     "testDB",
		"entityName":                                                      "pgbouncer:testDB",
		"event_type":                                                      "PgBouncerSample",
		"host":                                                            "testhost",
	}

	expectedPool := map[string]interface{}{
		"pgbouncer.pools.clientConnectionsActive":  float64(1),
		"pgbouncer.pools.clientConnectionsWaiting": float64(2),
		"pgbouncer.pools.serverConnectionsActive":  float64(3),
		"pgbouncer.pools.serverConnectionsIdle":    float64(4),
		"pgbouncer.pools.serverConnectionsUsed":    float64(5),
		"pgbouncer.pools.serverConnectionsTested":  float64(6),
		"pgbouncer.pools.serverConnectionsLogin":   float64(7),
		"pgbouncer.pools.maxwaitInMilliseconds":    float64(8),
		"displayName":                              "testDB",
		"entityName":                               "pgbouncer:testDB",
		"event_type":                               "PgBouncerSample",
		"host":                                     "testhost",
	}

	id3 := integration.NewIDAttribute("host", "testhost")
	id4 := integration.NewIDAttribute("port", "1234")
	pbEntity, err := testIntegration.Entity("testDB", "pgbouncer", id3, id4)
	assert.Nil(t, err)
	assert.Equal(t, expectedStats, pbEntity.Metrics[0].Metrics)
	assert.Equal(t, expectedPool, pbEntity.Metrics[1].Metrics)
}

func TestPopulateMetrics(t *testing.T) {
	testIntegration, _ := integration.New("test", "test")

	dbList := collection.DatabaseList{
		"db1": collection.SchemaList{
			"schema1": collection.TableList{
				"table1": []string{
					"index1",
				},
			},
		},
	}

	ci := &connection.MockInfo{}
	testConnection, mock := connection.CreateMockSQL(t)

	versionRows := sqlmock.NewRows([]string{"server_version"}).AddRow("9.2.24")
	mock.ExpectQuery(".*server_version.*").WillReturnRows(versionRows)

	ci.On("NewConnection", tmock.Anything).Return(testConnection, nil)

	instance, _ := testIntegration.Entity("testInstance", "instance")

	PopulateMetrics(ci, dbList, instance, testIntegration, true, true)

}<|MERGE_RESOLUTION|>--- conflicted
+++ resolved
@@ -161,16 +161,6 @@
 	PopulateDatabaseLockMetrics(dbList, &version, testIntegration, testConnection, ci)
 
 	expected := map[string]interface{}{
-<<<<<<< HEAD
-		"db.locks.AccessExclusiveLock":      float64(1),
-		"db.locks.AccessShareLock":          float64(2),
-		"db.locks.ExclusiveLock":            float64(3),
-		"db.locks.RowExclusiveLock":         float64(4),
-		"db.locks.RowShareLock":             float64(5),
-		"db.locks.ShareLock":                float64(6),
-		"db.locks.ShareRowExclusiveLock":    float64(7),
-		"db.locks.ShareUpdateExclusiveLock": float64(8),
-=======
 		"db.locks.accessExclusiveLock":      float64(1),
 		"db.locks.accessShareLock":          float64(2),
 		"db.locks.exclusiveLock":            float64(3),
@@ -179,7 +169,6 @@
 		"db.locks.shareLock":                float64(6),
 		"db.locks.shareRowExclusiveLock":    float64(7),
 		"db.locks.shareUpdateExclusiveLock": float64(8),
->>>>>>> 19d554f7
 		"displayName":                       "testDB",
 		"entityName":                        "database:testDB",
 		"event_type":                        "PostgresqlDatabaseSample",
